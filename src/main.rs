--- conflicted
+++ resolved
@@ -190,36 +190,20 @@
         }
 
         #[inline]
-<<<<<<< HEAD
-        pub fn print(&self) -> std::io::Result<()> {
-            use std::io::Write;
-
-            let mut lock = std::io::stdout().lock();
-=======
         pub fn write<T: std::io::Write>(&self, mut buffer: T, pretty: bool) -> std::io::Result<()> {
->>>>>>> 0885edc6
             for row in 0..(DIM as u32) {
                 let mut coords = Coords::new(row, 0);
                 let mut value = self.occupied[coords.i as usize];
                 if value != Self::EMPTY_CELL {
                     value += b'1';
                 }
-<<<<<<< HEAD
-                write!(lock, "{}", value as char)?;
-=======
                 write!(buffer, "{}", value as char)?;
->>>>>>> 0885edc6
                 for column in 1..(DIM as u32) {
                     coords = Coords::new(row, column);
                     value = self.occupied[coords.i as usize];
                     if value != Self::EMPTY_CELL {
                         value += b'1';
                     }
-<<<<<<< HEAD
-                    write!(lock, " {}", value as char)?;
-                }
-                writeln!(lock)?;
-=======
                     if pretty {
                         write!(buffer, " ")?;
                     }
@@ -228,7 +212,6 @@
                 if pretty {
                     writeln!(buffer)?;
                 }
->>>>>>> 0885edc6
             }
             Ok(())
         }
@@ -627,19 +610,11 @@
                         if first_sudoku {
                             first_sudoku = false;
                         } else {
-<<<<<<< HEAD
-                            writeln!(std::io::stdout().lock())?;
+                            writeln!(olock)?;
                         }
-                        b.print()
+                        b.write(olock, true)
                     })?
                 )?;
-=======
-                            writeln!(olock).unwrap();
-                        }
-                        b.write(olock, true).unwrap();
-                    })
-                );
->>>>>>> 0885edc6
                 while iter
                     .peek()
                     .is_some_and(|result| result.as_ref().is_ok_and(|&byte| byte.is_ascii_whitespace()))
